--- conflicted
+++ resolved
@@ -49,11 +49,7 @@
                 if base:  # Ensure exchanges is not empty
                     return Symbol(
                         base=AssetName(base),
-<<<<<<< HEAD
                         quote=AssetName(quote)
-=======
-                        quote=AssetName(quote),
->>>>>>> cb3466a3
                     )
         
         raise ValueError(f"Unrecognized MEXC pair format: {pair}. Supported quotes: {self._quote_assets}")
