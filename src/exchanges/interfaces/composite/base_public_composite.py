--- conflicted
+++ resolved
@@ -506,12 +506,7 @@
             for symbol in self._active_symbols:
                 refresh_tasks.append(self._load_orderbook_snapshot(symbol))
 
-<<<<<<< HEAD
-            # Sync tickers during refresh
-            refresh_tasks.append(self._sync_tickers())
-=======
             # Ticker refresh not required - real-time updates via WebSocket
->>>>>>> cb3466a3
 
             results = await asyncio.gather(*refresh_tasks, return_exceptions=True)
 
